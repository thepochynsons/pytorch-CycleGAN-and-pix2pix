--- conflicted
+++ resolved
@@ -18,32 +18,12 @@
         self.initialized = False
 
     def initialize(self, parser):
-<<<<<<< HEAD
-        parser.add_argument('--dataroot', help='path to images (should have subfolders trainA, trainB, valA, valB, etc)')
-        parser.add_argument('--batch_size', type=int, default=4, help='input batch size')
-        parser.add_argument('--loadSize', type=int, default=256, help='scale images to this size')
-        parser.add_argument('--fineSize', type=int, default=256, help='then crop to this size')
-        parser.add_argument('--display_winsize', type=int, default=256, help='display window size for both visdom and HTML')
-        parser.add_argument('--input_nc', type=int, default=1, help='# of input image channels')
-        parser.add_argument('--output_nc', type=int, default=1, help='# of output image channels')
-        parser.add_argument('--ngf', type=int, default=64, help='# of gen filters in first conv layer')
-        parser.add_argument('--ndf', type=int, default=64, help='# of discrim filters in first conv layer')
-        parser.add_argument('--netD', type=str, default='basic', help='selects model to use for netD')
-        parser.add_argument('--netG', type=str, default='mresnet', help='selects model to use for netG')
-        parser.add_argument('--n_layers_D', type=int, default=3, help='only used if netD==n_layers')
-        parser.add_argument('--gpu_ids', type=str, default='0', help='gpu ids: e.g. 0  0,1,2, 0,2. use -1 for CPU')
-=======
         """Define the common options that are used in both training and test."""
         # basic parameters
         parser.add_argument('--dataroot', required=True, help='path to images (should have subfolders trainA, trainB, valA, valB, etc)')
->>>>>>> 3b8170b9
         parser.add_argument('--name', type=str, default='experiment_name', help='name of the experiment. It decides where to store samples and models')
         parser.add_argument('--gpu_ids', type=str, default='0', help='gpu ids: e.g. 0  0,1,2, 0,2. use -1 for CPU')
         parser.add_argument('--checkpoints_dir', type=str, default='./checkpoints', help='models are saved here')
-<<<<<<< HEAD
-        parser.add_argument('--norm', type=str, default='batch', help='instance normalization or batch normalization')
-        parser.add_argument('--serial_batches', action='store_true', help='if true, takes images in order to make batches, otherwise takes them randomly')
-=======
         # model parameters
         parser.add_argument('--model', type=str, default='cycle_gan', help='chooses which model to use. [cycle_gan | pix2pix | test | colorization]')
         parser.add_argument('--input_nc', type=int, default=3, help='# of input image channels: 3 for RGB and 1 for grayscale')
@@ -56,7 +36,6 @@
         parser.add_argument('--norm', type=str, default='instance', help='instance normalization or batch normalization [instance | batch | none]')
         parser.add_argument('--init_type', type=str, default='normal', help='network initialization [normal | xavier | kaiming | orthogonal]')
         parser.add_argument('--init_gain', type=float, default=0.02, help='scaling factor for normal, xavier and orthogonal.')
->>>>>>> 3b8170b9
         parser.add_argument('--no_dropout', action='store_true', help='no dropout for the generator')
         # dataset parameters
         parser.add_argument('--dataset_mode', type=str, default='unaligned', help='chooses how datasets are loaded. [unaligned | aligned | single | colorization]')
