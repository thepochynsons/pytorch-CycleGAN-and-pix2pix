--- conflicted
+++ resolved
@@ -27,15 +27,8 @@
 
         return parser
 
-<<<<<<< HEAD
-    def initialize(self, opt):
-        assert(not opt.isTrain)
-        
-        BaseModel.initialize(self, opt)
-=======
     def __init__(self, opt):
         """Initialize the pix2pix class.
->>>>>>> 3b8170b9
 
         Parameters:
             opt (Option class)-- stores all the experiment flags; needs to be a subclass of BaseOptions
@@ -52,14 +45,8 @@
                                       opt.norm, not opt.no_dropout, opt.init_type, opt.init_gain, self.gpu_ids)
 
         # assigns the model to self.netG_[suffix] so that it can be loaded
-<<<<<<< HEAD
-        # please see BaseModel.load_networks
-        setattr(self, 'netG' + opt.model_suffix, self.netG)
-        
-=======
         # please see <BaseModel.load_networks>
         setattr(self, 'netG' + opt.model_suffix, self.netG)  # store netG in self.
->>>>>>> 3b8170b9
 
     def set_input(self, input):
         """Unpack input data from the dataloader and perform necessary pre-processing steps.
