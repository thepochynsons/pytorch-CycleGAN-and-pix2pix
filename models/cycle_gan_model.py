import torch
import torch.nn.functional as F
from torch.autograd import Variable

import numpy as numpy
from math import exp
import itertools
from util.image_pool import ImagePool
from .base_model import BaseModel
from . import networks


def gaussian(window_size, sigma):
    gauss = torch.Tensor([exp(-(x - window_size//2)**2/float(2*sigma**2)) for x in range(window_size)])
    return gauss/gauss.sum()

def create_window(window_size, channel):
    _1D_window = gaussian(window_size, 0.5).unsqueeze(1)
    _2D_window = _1D_window.mm(_1D_window.t()).float().unsqueeze(0).unsqueeze(0)
    window = Variable(_2D_window.expand(channel, 1, window_size, window_size).contiguous())
    return window

def _ssim(img1, img2, window, window_size, channel, size_average = True):
    mu1 = F.conv2d(img1, window, padding = window_size//2, groups = channel)
    mu2 = F.conv2d(img2, window, padding = window_size//2, groups = channel)

    mu1_sq = mu1.pow(2)
    mu2_sq = mu2.pow(2)
    mu1_mu2 = mu1*mu2

    sigma1_sq = F.conv2d(img1*img1, window, padding = window_size//2, groups = channel) - mu1_sq
    sigma2_sq = F.conv2d(img2*img2, window, padding = window_size//2, groups = channel) - mu2_sq
    sigma12 = F.conv2d(img1*img2, window, padding = window_size//2, groups = channel) - mu1_mu2

    C1 = 0.01**2
    C2 = 0.03**2

    ssim_map = ((2*mu1_mu2 + C1)*(2*sigma12 + C2))/((mu1_sq + mu2_sq + C1)*(sigma1_sq + sigma2_sq + C2))

    if size_average:
        return ssim_map.mean()
    else:
        return ssim_map.mean(1).mean(1).mean(1)

class SSIM(torch.nn.Module):
    def __init__(self, window_size = 11, size_average = True):
        super(SSIM, self).__init__()
        self.window_size = window_size
        self.size_average = size_average
        self.channel = 1
        self.window = create_window(window_size, self.channel)

    def forward(self, img1, img2):
        (_, channel, _, _) = img1.size()

        if channel == self.channel and self.window.data.type() == img1.data.type():
            window = self.window
        else:
            window = create_window(self.window_size, channel)
            
            if img1.is_cuda:
                window = window.cuda(img1.get_device())
            window = window.type_as(img1)
            
            self.window = window
            self.channel = channel


        return _ssim(img1, img2, window, self.window_size, channel, self.size_average)

def ssim(img1, img2, window_size = 11, size_average = True):
    (_, channel, _, _) = img1.size()
    window = create_window(window_size, channel)
    
    if img1.is_cuda:
        window = window.cuda(img1.get_device())
    window = window.type_as(img1)
    
    return _ssim(img1, img2, window, window_size, channel, size_average)



class CycleGANModel(BaseModel):
    """
    This class implements the CycleGAN model, for learning image-to-image translation without paired data.

    The model training requires '--dataset_mode unaligned' dataset.
    By default, it uses a '--netG resnet_9blocks' ResNet generator,
    a '--netD basic' discriminator (PatchGAN introduced by pix2pix),
    and a least-square GANs objective ('--gan_mode lsgan').

    CycleGAN paper: https://arxiv.org/pdf/1703.10593.pdf
    """
    @staticmethod
    def modify_commandline_options(parser, is_train=True):
        """Add new dataset-specific options, and rewrite default values for existing options.

        Parameters:
            parser          -- original option parser
            is_train (bool) -- whether training phase or test phase. You can use this flag to add training-specific or test-specific options.

        Returns:
            the modified parser.

        For CycleGAN, in addition to GAN losses, we introduce lambda_A, lambda_B, and lambda_identity for the following losses.
        A (source domain), B (target domain).
        Generators: G_A: A -> B; G_B: B -> A.
        Discriminators: D_A: G_A(A) vs. B; D_B: G_B(B) vs. A.
        Forward cycle loss:  lambda_A * ||G_B(G_A(A)) - A|| (Eqn. (2) in the paper)
        Backward cycle loss: lambda_B * ||G_A(G_B(B)) - B|| (Eqn. (2) in the paper)
        Identity loss (optional): lambda_identity * (||G_A(B) - B|| * lambda_B + ||G_B(A) - A|| * lambda_A) (Sec 5.2 "Photo generation from paintings" in the paper)
        Dropout is not used in the original CycleGAN paper.
        """
        parser.set_defaults(no_dropout=True)  # default CycleGAN did not use dropout
        if is_train:
            parser.add_argument('--lambda_A', type=float, default=10.0, help='weight for cycle loss (A -> B -> A)')
            parser.add_argument('--lambda_B', type=float, default=10.0, help='weight for cycle loss (B -> A -> B)')
            parser.add_argument('--lambda_identity', type=float, default=0.5, help='use identity mapping. Setting lambda_identity other than 0 has an effect of scaling the weight of the identity mapping loss. For example, if the weight of the identity loss should be 10 times smaller than the weight of the reconstruction loss, please set lambda_identity = 0.1')

        return parser

    def __init__(self, opt):
        """Initialize the CycleGAN class.

<<<<<<< HEAD
        # specify the training losses you want to print out. The program will call base_model.get_current_losses
        self.loss_names = ['D_simeco', 'G_simeco', 'cycle_simeco', 'idt_simeco', 'D_us', 'G_us', 'cycle_us', 'idt_us']
        # specify the images you want to save/display. The program will call base_model.get_current_visuals
        visual_names_A = ['real_simeco', 'fake_us', 'rec_simeco']
        visual_names_B = ['real_us', 'fake_simeco', 'rec_us']
        if self.isTrain and self.opt.lambda_identity > 0.0:
            visual_names_A.append('idt_simeco')
            visual_names_B.append('idt_us')
=======
        Parameters:
            opt (Option class)-- stores all the experiment flags; needs to be a subclass of BaseOptions
        """
        BaseModel.__init__(self, opt)
        # specify the training losses you want to print out. The training/test scripts will call <BaseModel.get_current_losses>
        self.loss_names = ['D_A', 'G_A', 'cycle_A', 'idt_A', 'D_B', 'G_B', 'cycle_B', 'idt_B']
        # specify the images you want to save/display. The training/test scripts will call <BaseModel.get_current_visuals>
        visual_names_A = ['real_A', 'fake_B', 'rec_A']
        visual_names_B = ['real_B', 'fake_A', 'rec_B']
        if self.isTrain and self.opt.lambda_identity > 0.0:  # if identity loss is used, we also visualize idt_B=G_A(B) ad idt_A=G_A(B)
            visual_names_A.append('idt_B')
            visual_names_B.append('idt_A')
>>>>>>> 3b8170b9

        self.visual_names = visual_names_A + visual_names_B  # combine visualizations for A and B
        # specify the models you want to save to the disk. The training/test scripts will call <BaseModel.save_networks> and <BaseModel.load_networks>.
        if self.isTrain:
            self.model_names = ['G_simeco', 'G_us', 'D_simeco', 'D_us']
        else:  # during test time, only load Gs
            self.model_names = ['G_simeco', 'G_us']

<<<<<<< HEAD
        # load/define networks
        # The naming conversion is different from those used in the paper
        # Code (paper): G_A (G), G_B (F), D_A (D_Y), D_B (D_X)
        self.netG_simeco = networks.define_G(opt.input_nc, opt.output_nc, opt.ngf, opt.netG, opt.norm,
=======
        # define networks (both Generators and discriminators)
        # The naming is different from those used in the paper.
        # Code (vs. paper): G_A (G), G_B (F), D_A (D_Y), D_B (D_X)
        self.netG_A = networks.define_G(opt.input_nc, opt.output_nc, opt.ngf, opt.netG, opt.norm,
>>>>>>> 3b8170b9
                                        not opt.no_dropout, opt.init_type, opt.init_gain, self.gpu_ids)
        self.netG_us = networks.define_G(opt.output_nc, opt.input_nc, opt.ngf, opt.netG, opt.norm,
                                        not opt.no_dropout, opt.init_type, opt.init_gain, self.gpu_ids)

<<<<<<< HEAD
        if self.isTrain:
            use_sigmoid = opt.no_lsgan
            self.netD_simeco = networks.define_D(opt.output_nc, opt.ndf, opt.netD,
                                            opt.n_layers_D, opt.norm, use_sigmoid, opt.init_type, opt.init_gain, self.gpu_ids)
            self.netD_us = networks.define_D(opt.input_nc, opt.ndf, opt.netD,
                                            opt.n_layers_D, opt.norm, use_sigmoid, opt.init_type, opt.init_gain, self.gpu_ids)

        if self.isTrain:
            self.fake_simeco_pool = ImagePool(opt.pool_size)
            self.fake_us_pool = ImagePool(opt.pool_size)
=======
        if self.isTrain:  # define discriminators
            self.netD_A = networks.define_D(opt.output_nc, opt.ndf, opt.netD,
                                            opt.n_layers_D, opt.norm, opt.init_type, opt.init_gain, self.gpu_ids)
            self.netD_B = networks.define_D(opt.input_nc, opt.ndf, opt.netD,
                                            opt.n_layers_D, opt.norm, opt.init_type, opt.init_gain, self.gpu_ids)

        if self.isTrain:
            if opt.lambda_identity > 0.0:  # only works when input and output images have the same number of channels
                assert(opt.input_nc == opt.output_nc)
            self.fake_A_pool = ImagePool(opt.pool_size)  # create image buffer to store previously generated images
            self.fake_B_pool = ImagePool(opt.pool_size)  # create image buffer to store previously generated images
>>>>>>> 3b8170b9
            # define loss functions
            self.criterionGAN = networks.GANLoss(opt.gan_mode).to(self.device)  # define GAN loss.
            self.criterionCycle = torch.nn.L1Loss()
            self.criterionIdt = torch.nn.L1Loss()
<<<<<<< HEAD
            self.criterionSSIM = SSIM(window_size=11, size_average=True)
            # initialize optimizers
            self.optimizer_G = torch.optim.Adam(itertools.chain(self.netG_simeco.parameters(), self.netG_us.parameters()),
                                                lr=opt.lr, betas=(opt.beta1, 0.999))
            self.optimizer_D = torch.optim.Adam(itertools.chain(self.netD_simeco.parameters(), self.netD_us.parameters()),
                                                lr=opt.lr, betas=(opt.beta1, 0.999))
            self.optimizers = []
=======
            # initialize optimizers; schedulers will be automatically created by function <BaseModel.setup>.
            self.optimizer_G = torch.optim.Adam(itertools.chain(self.netG_A.parameters(), self.netG_B.parameters()), lr=opt.lr, betas=(opt.beta1, 0.999))
            self.optimizer_D = torch.optim.Adam(itertools.chain(self.netD_A.parameters(), self.netD_B.parameters()), lr=opt.lr, betas=(opt.beta1, 0.999))
>>>>>>> 3b8170b9
            self.optimizers.append(self.optimizer_G)
            self.optimizers.append(self.optimizer_D)

    def set_input(self, input):
        """Unpack input data from the dataloader and perform necessary pre-processing steps.

        Parameters:
            input (dict): include the data itself and its metadata information.

        The option 'direction' can be used to swap domain A and domain B.
        """
        AtoB = self.opt.direction == 'AtoB'
        self.real_simeco = input['A' if AtoB else 'B'].to(self.device)
        self.real_us = input['B' if AtoB else 'A'].to(self.device)
        self.image_paths = input['A_paths' if AtoB else 'B_paths']

    def forward(self):
<<<<<<< HEAD
        self.fake_us = self.netG_simeco(self.real_simeco)
        self.rec_simeco = self.netG_us(self.fake_us)

        self.fake_simeco = self.netG_us(self.real_us)
        self.rec_us = self.netG_simeco(self.fake_simeco)
=======
        """Run forward pass; called by both functions <optimize_parameters> and <test>."""
        self.fake_B = self.netG_A(self.real_A)  # G_A(A)
        self.rec_A = self.netG_B(self.fake_B)   # G_B(G_A(A))
        self.fake_A = self.netG_B(self.real_B)  # G_B(B)
        self.rec_B = self.netG_A(self.fake_A)   # G_A(G_B(B))
>>>>>>> 3b8170b9

    def backward_D_basic(self, netD, real, fake):
        """Calculate GAN loss for the discriminator

        Parameters:
            netD (network)      -- the discriminator D
            real (tensor array) -- real images
            fake (tensor array) -- images generated by a generator

        Return the discriminator loss.
        We also call loss_D.backward() to calculate the gradients.
        """
        # Real
        pred_real = netD(real)
        loss_D_real = self.criterionGAN(pred_real, True)
        # Fake
        pred_fake = netD(fake.detach())
        loss_D_fake = self.criterionGAN(pred_fake, False)
        # Combined loss and calculate gradients
        loss_D = (loss_D_real + loss_D_fake) * 0.5
        loss_D.backward()
        return loss_D

    def backward_D_A(self):
<<<<<<< HEAD
        fake_us = self.fake_us_pool.query(self.fake_us)
        self.loss_D_simeco = self.backward_D_basic(self.netD_simeco, self.real_us, fake_us)

    def backward_D_B(self):
        fake_simeco = self.fake_simeco_pool.query(self.fake_simeco)
        self.loss_D_us = self.backward_D_basic(self.netD_us, self.real_simeco, fake_simeco)
=======
        """Calculate GAN loss for discriminator D_A"""
        fake_B = self.fake_B_pool.query(self.fake_B)
        self.loss_D_A = self.backward_D_basic(self.netD_A, self.real_B, fake_B)

    def backward_D_B(self):
        """Calculate GAN loss for discriminator D_B"""
        fake_A = self.fake_A_pool.query(self.fake_A)
        self.loss_D_B = self.backward_D_basic(self.netD_B, self.real_A, fake_A)
>>>>>>> 3b8170b9

    def backward_G(self):
        """Calculate the loss for generators G_A and G_B"""
        lambda_idt = self.opt.lambda_identity
        lambda_A = self.opt.lambda_A
        lambda_B = self.opt.lambda_B
        # Identity loss
        if lambda_idt > 0:
<<<<<<< HEAD
            # G_A should be identity if real_B is fed.
            self.idt_simeco = self.netG_simeco(self.real_us)
            self.loss_idt_simeco = self.criterionIdt(self.idt_simeco, self.real_us) * lambda_B * lambda_idt
            # G_B should be identity if real_A is fed.
            self.idt_us = self.netG_us(self.real_simeco)
            self.loss_idt_us = self.criterionIdt(self.idt_us, self.real_simeco) * lambda_A * lambda_idt
=======
            # G_A should be identity if real_B is fed: ||G_A(B) - B||
            self.idt_A = self.netG_A(self.real_B)
            self.loss_idt_A = self.criterionIdt(self.idt_A, self.real_B) * lambda_B * lambda_idt
            # G_B should be identity if real_A is fed: ||G_B(A) - A||
            self.idt_B = self.netG_B(self.real_A)
            self.loss_idt_B = self.criterionIdt(self.idt_B, self.real_A) * lambda_A * lambda_idt
>>>>>>> 3b8170b9
        else:
            self.loss_idt_simeco = 0
            self.loss_idt_us = 0

        # GAN loss D_A(G_A(A))
        self.loss_G_simeco = self.criterionGAN(self.netD_simeco(self.fake_us), True)
        # GAN loss D_B(G_B(B))
<<<<<<< HEAD
        self.loss_G_us = self.criterionGAN(self.netD_us(self.fake_simeco), True)
        # Forward cycle loss
        self.loss_cycle_simeco = self.criterionCycle(self.rec_simeco, self.real_simeco) * lambda_A
        # Backward cycle loss
        self.loss_cycle_us = self.criterionCycle(self.rec_us, self.real_us) * lambda_B
        # Forward cycle loss based on SSIM
        self.loss_cycle_ssim_simeco = self.criterionSSIM(self.rec_simeco, self.real_simeco) * lambda_A
        # Backward cycle loss based on SSIM
        self.loss_cycle_ssim_us = self.criterionSSIM(self.rec_us, self.real_us) * lambda_B
        # combined loss
        self.loss_G = self.loss_G_simeco + self.loss_G_us + self.loss_cycle_simeco + self.loss_cycle_us + self.loss_idt_simeco + self.loss_idt_us + self.loss_cycle_ssim_simeco + self.loss_cycle_ssim_us
=======
        self.loss_G_B = self.criterionGAN(self.netD_B(self.fake_A), True)
        # Forward cycle loss || G_B(G_A(A)) - A||
        self.loss_cycle_A = self.criterionCycle(self.rec_A, self.real_A) * lambda_A
        # Backward cycle loss || G_A(G_B(B)) - B||
        self.loss_cycle_B = self.criterionCycle(self.rec_B, self.real_B) * lambda_B
        # combined loss and calculate gradients
        self.loss_G = self.loss_G_A + self.loss_G_B + self.loss_cycle_A + self.loss_cycle_B + self.loss_idt_A + self.loss_idt_B
>>>>>>> 3b8170b9
        self.loss_G.backward()

    def optimize_parameters(self):
        """Calculate losses, gradients, and update network weights; called in every training iteration"""
        # forward
        self.forward()      # compute fake images and reconstruction images.
        # G_A and G_B
<<<<<<< HEAD
        self.set_requires_grad([self.netD_simeco, self.netD_us], False)
        self.optimizer_G.zero_grad()
        self.backward_G()
        self.optimizer_G.step()
        # D_A and D_B
        self.set_requires_grad([self.netD_simeco, self.netD_us], True)
        self.optimizer_D.zero_grad()
        self.backward_D_A()
        self.backward_D_B()
        self.optimizer_D.step()
=======
        self.set_requires_grad([self.netD_A, self.netD_B], False)  # Ds require no gradients when optimizing Gs
        self.optimizer_G.zero_grad()  # set G_A and G_B's gradients to zero
        self.backward_G()             # calculate gradients for G_A and G_B
        self.optimizer_G.step()       # update G_A and G_B's weights
        # D_A and D_B
        self.set_requires_grad([self.netD_A, self.netD_B], True)
        self.optimizer_D.zero_grad()   # set D_A and D_B's gradients to zero
        self.backward_D_A()      # calculate gradients for D_A
        self.backward_D_B()      # calculate graidents for D_B
        self.optimizer_D.step()  # update D_A and D_B's weights
>>>>>>> 3b8170b9
<|MERGE_RESOLUTION|>--- conflicted
+++ resolved
@@ -122,16 +122,6 @@
     def __init__(self, opt):
         """Initialize the CycleGAN class.
 
-<<<<<<< HEAD
-        # specify the training losses you want to print out. The program will call base_model.get_current_losses
-        self.loss_names = ['D_simeco', 'G_simeco', 'cycle_simeco', 'idt_simeco', 'D_us', 'G_us', 'cycle_us', 'idt_us']
-        # specify the images you want to save/display. The program will call base_model.get_current_visuals
-        visual_names_A = ['real_simeco', 'fake_us', 'rec_simeco']
-        visual_names_B = ['real_us', 'fake_simeco', 'rec_us']
-        if self.isTrain and self.opt.lambda_identity > 0.0:
-            visual_names_A.append('idt_simeco')
-            visual_names_B.append('idt_us')
-=======
         Parameters:
             opt (Option class)-- stores all the experiment flags; needs to be a subclass of BaseOptions
         """
@@ -144,7 +134,6 @@
         if self.isTrain and self.opt.lambda_identity > 0.0:  # if identity loss is used, we also visualize idt_B=G_A(B) ad idt_A=G_A(B)
             visual_names_A.append('idt_B')
             visual_names_B.append('idt_A')
->>>>>>> 3b8170b9
 
         self.visual_names = visual_names_A + visual_names_B  # combine visualizations for A and B
         # specify the models you want to save to the disk. The training/test scripts will call <BaseModel.save_networks> and <BaseModel.load_networks>.
@@ -153,33 +142,14 @@
         else:  # during test time, only load Gs
             self.model_names = ['G_simeco', 'G_us']
 
-<<<<<<< HEAD
-        # load/define networks
-        # The naming conversion is different from those used in the paper
-        # Code (paper): G_A (G), G_B (F), D_A (D_Y), D_B (D_X)
-        self.netG_simeco = networks.define_G(opt.input_nc, opt.output_nc, opt.ngf, opt.netG, opt.norm,
-=======
         # define networks (both Generators and discriminators)
         # The naming is different from those used in the paper.
         # Code (vs. paper): G_A (G), G_B (F), D_A (D_Y), D_B (D_X)
         self.netG_A = networks.define_G(opt.input_nc, opt.output_nc, opt.ngf, opt.netG, opt.norm,
->>>>>>> 3b8170b9
                                         not opt.no_dropout, opt.init_type, opt.init_gain, self.gpu_ids)
         self.netG_us = networks.define_G(opt.output_nc, opt.input_nc, opt.ngf, opt.netG, opt.norm,
                                         not opt.no_dropout, opt.init_type, opt.init_gain, self.gpu_ids)
 
-<<<<<<< HEAD
-        if self.isTrain:
-            use_sigmoid = opt.no_lsgan
-            self.netD_simeco = networks.define_D(opt.output_nc, opt.ndf, opt.netD,
-                                            opt.n_layers_D, opt.norm, use_sigmoid, opt.init_type, opt.init_gain, self.gpu_ids)
-            self.netD_us = networks.define_D(opt.input_nc, opt.ndf, opt.netD,
-                                            opt.n_layers_D, opt.norm, use_sigmoid, opt.init_type, opt.init_gain, self.gpu_ids)
-
-        if self.isTrain:
-            self.fake_simeco_pool = ImagePool(opt.pool_size)
-            self.fake_us_pool = ImagePool(opt.pool_size)
-=======
         if self.isTrain:  # define discriminators
             self.netD_A = networks.define_D(opt.output_nc, opt.ndf, opt.netD,
                                             opt.n_layers_D, opt.norm, opt.init_type, opt.init_gain, self.gpu_ids)
@@ -191,24 +161,13 @@
                 assert(opt.input_nc == opt.output_nc)
             self.fake_A_pool = ImagePool(opt.pool_size)  # create image buffer to store previously generated images
             self.fake_B_pool = ImagePool(opt.pool_size)  # create image buffer to store previously generated images
->>>>>>> 3b8170b9
             # define loss functions
             self.criterionGAN = networks.GANLoss(opt.gan_mode).to(self.device)  # define GAN loss.
             self.criterionCycle = torch.nn.L1Loss()
             self.criterionIdt = torch.nn.L1Loss()
-<<<<<<< HEAD
-            self.criterionSSIM = SSIM(window_size=11, size_average=True)
-            # initialize optimizers
-            self.optimizer_G = torch.optim.Adam(itertools.chain(self.netG_simeco.parameters(), self.netG_us.parameters()),
-                                                lr=opt.lr, betas=(opt.beta1, 0.999))
-            self.optimizer_D = torch.optim.Adam(itertools.chain(self.netD_simeco.parameters(), self.netD_us.parameters()),
-                                                lr=opt.lr, betas=(opt.beta1, 0.999))
-            self.optimizers = []
-=======
             # initialize optimizers; schedulers will be automatically created by function <BaseModel.setup>.
             self.optimizer_G = torch.optim.Adam(itertools.chain(self.netG_A.parameters(), self.netG_B.parameters()), lr=opt.lr, betas=(opt.beta1, 0.999))
             self.optimizer_D = torch.optim.Adam(itertools.chain(self.netD_A.parameters(), self.netD_B.parameters()), lr=opt.lr, betas=(opt.beta1, 0.999))
->>>>>>> 3b8170b9
             self.optimizers.append(self.optimizer_G)
             self.optimizers.append(self.optimizer_D)
 
@@ -226,19 +185,11 @@
         self.image_paths = input['A_paths' if AtoB else 'B_paths']
 
     def forward(self):
-<<<<<<< HEAD
-        self.fake_us = self.netG_simeco(self.real_simeco)
-        self.rec_simeco = self.netG_us(self.fake_us)
-
-        self.fake_simeco = self.netG_us(self.real_us)
-        self.rec_us = self.netG_simeco(self.fake_simeco)
-=======
         """Run forward pass; called by both functions <optimize_parameters> and <test>."""
         self.fake_B = self.netG_A(self.real_A)  # G_A(A)
         self.rec_A = self.netG_B(self.fake_B)   # G_B(G_A(A))
         self.fake_A = self.netG_B(self.real_B)  # G_B(B)
         self.rec_B = self.netG_A(self.fake_A)   # G_A(G_B(B))
->>>>>>> 3b8170b9
 
     def backward_D_basic(self, netD, real, fake):
         """Calculate GAN loss for the discriminator
@@ -263,14 +214,6 @@
         return loss_D
 
     def backward_D_A(self):
-<<<<<<< HEAD
-        fake_us = self.fake_us_pool.query(self.fake_us)
-        self.loss_D_simeco = self.backward_D_basic(self.netD_simeco, self.real_us, fake_us)
-
-    def backward_D_B(self):
-        fake_simeco = self.fake_simeco_pool.query(self.fake_simeco)
-        self.loss_D_us = self.backward_D_basic(self.netD_us, self.real_simeco, fake_simeco)
-=======
         """Calculate GAN loss for discriminator D_A"""
         fake_B = self.fake_B_pool.query(self.fake_B)
         self.loss_D_A = self.backward_D_basic(self.netD_A, self.real_B, fake_B)
@@ -279,7 +222,6 @@
         """Calculate GAN loss for discriminator D_B"""
         fake_A = self.fake_A_pool.query(self.fake_A)
         self.loss_D_B = self.backward_D_basic(self.netD_B, self.real_A, fake_A)
->>>>>>> 3b8170b9
 
     def backward_G(self):
         """Calculate the loss for generators G_A and G_B"""
@@ -288,21 +230,12 @@
         lambda_B = self.opt.lambda_B
         # Identity loss
         if lambda_idt > 0:
-<<<<<<< HEAD
-            # G_A should be identity if real_B is fed.
-            self.idt_simeco = self.netG_simeco(self.real_us)
-            self.loss_idt_simeco = self.criterionIdt(self.idt_simeco, self.real_us) * lambda_B * lambda_idt
-            # G_B should be identity if real_A is fed.
-            self.idt_us = self.netG_us(self.real_simeco)
-            self.loss_idt_us = self.criterionIdt(self.idt_us, self.real_simeco) * lambda_A * lambda_idt
-=======
             # G_A should be identity if real_B is fed: ||G_A(B) - B||
             self.idt_A = self.netG_A(self.real_B)
             self.loss_idt_A = self.criterionIdt(self.idt_A, self.real_B) * lambda_B * lambda_idt
             # G_B should be identity if real_A is fed: ||G_B(A) - A||
             self.idt_B = self.netG_B(self.real_A)
             self.loss_idt_B = self.criterionIdt(self.idt_B, self.real_A) * lambda_A * lambda_idt
->>>>>>> 3b8170b9
         else:
             self.loss_idt_simeco = 0
             self.loss_idt_us = 0
@@ -310,19 +243,6 @@
         # GAN loss D_A(G_A(A))
         self.loss_G_simeco = self.criterionGAN(self.netD_simeco(self.fake_us), True)
         # GAN loss D_B(G_B(B))
-<<<<<<< HEAD
-        self.loss_G_us = self.criterionGAN(self.netD_us(self.fake_simeco), True)
-        # Forward cycle loss
-        self.loss_cycle_simeco = self.criterionCycle(self.rec_simeco, self.real_simeco) * lambda_A
-        # Backward cycle loss
-        self.loss_cycle_us = self.criterionCycle(self.rec_us, self.real_us) * lambda_B
-        # Forward cycle loss based on SSIM
-        self.loss_cycle_ssim_simeco = self.criterionSSIM(self.rec_simeco, self.real_simeco) * lambda_A
-        # Backward cycle loss based on SSIM
-        self.loss_cycle_ssim_us = self.criterionSSIM(self.rec_us, self.real_us) * lambda_B
-        # combined loss
-        self.loss_G = self.loss_G_simeco + self.loss_G_us + self.loss_cycle_simeco + self.loss_cycle_us + self.loss_idt_simeco + self.loss_idt_us + self.loss_cycle_ssim_simeco + self.loss_cycle_ssim_us
-=======
         self.loss_G_B = self.criterionGAN(self.netD_B(self.fake_A), True)
         # Forward cycle loss || G_B(G_A(A)) - A||
         self.loss_cycle_A = self.criterionCycle(self.rec_A, self.real_A) * lambda_A
@@ -330,7 +250,6 @@
         self.loss_cycle_B = self.criterionCycle(self.rec_B, self.real_B) * lambda_B
         # combined loss and calculate gradients
         self.loss_G = self.loss_G_A + self.loss_G_B + self.loss_cycle_A + self.loss_cycle_B + self.loss_idt_A + self.loss_idt_B
->>>>>>> 3b8170b9
         self.loss_G.backward()
 
     def optimize_parameters(self):
@@ -338,18 +257,6 @@
         # forward
         self.forward()      # compute fake images and reconstruction images.
         # G_A and G_B
-<<<<<<< HEAD
-        self.set_requires_grad([self.netD_simeco, self.netD_us], False)
-        self.optimizer_G.zero_grad()
-        self.backward_G()
-        self.optimizer_G.step()
-        # D_A and D_B
-        self.set_requires_grad([self.netD_simeco, self.netD_us], True)
-        self.optimizer_D.zero_grad()
-        self.backward_D_A()
-        self.backward_D_B()
-        self.optimizer_D.step()
-=======
         self.set_requires_grad([self.netD_A, self.netD_B], False)  # Ds require no gradients when optimizing Gs
         self.optimizer_G.zero_grad()  # set G_A and G_B's gradients to zero
         self.backward_G()             # calculate gradients for G_A and G_B
@@ -359,5 +266,4 @@
         self.optimizer_D.zero_grad()   # set D_A and D_B's gradients to zero
         self.backward_D_A()      # calculate gradients for D_A
         self.backward_D_B()      # calculate graidents for D_B
-        self.optimizer_D.step()  # update D_A and D_B's weights
->>>>>>> 3b8170b9
+        self.optimizer_D.step()  # update D_A and D_B's weights