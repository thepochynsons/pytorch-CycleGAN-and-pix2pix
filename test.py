"""General-purpose test script for image-to-image translation.

Once you have trained your model with train.py, you can use this script to test the model.
It will load a saved model from --checkpoints_dir and save the results to --results_dir.

It first creates model and dataset given the option. It will hard-code some parameters.
It then runs inference for --num_test images and save results to an HTML file.

Example (You need to train models first or download pre-trained models from our website):
    Test a CycleGAN model (both sides):
        python test.py --dataroot ./datasets/maps --name maps_cyclegan --model cycle_gan

    Test a CycleGAN model (one side only):
        python test.py --dataroot datasets/horse2zebra/testA --name horse2zebra_pretrained --model test --no_dropout

    The option '--model test' is used for generating CycleGAN results only for one side.
    This option will automatically set '--dataset_mode single', which only loads the images from one set.
    On the contrary, using '--model cycle_gan' requires loading and generating results in both directions,
    which is sometimes unnecessary. The results will be saved at ./results/.
    Use '--results_dir <directory_path_to_save_result>' to specify the results directory.

    Test a pix2pix model:
        python test.py --dataroot ./datasets/facades --name facades_pix2pix --model pix2pix --direction BtoA

See options/base_options.py and options/test_options.py for more test options.
See training and test tips at: https://github.com/junyanz/pytorch-CycleGAN-and-pix2pix/blob/master/docs/tips.md
See frequently asked questions at: https://github.com/junyanz/pytorch-CycleGAN-and-pix2pix/blob/master/docs/qa.md
"""
import os
from options.test_options import TestOptions
from data import create_dataset
from models import create_model
from util.visualizer import save_images
from util import html
from datetime import datetime, date, time, timedelta


if __name__ == '__main__':
<<<<<<< HEAD
    print(datetime.now())
    opt = TestOptions().parse()
=======
    opt = TestOptions().parse()  # get test options
>>>>>>> 3b8170b9
    # hard-code some parameters for test
    opt.num_threads = 0   # test code only supports num_threads = 1
    opt.batch_size = 1    # test code only supports batch_size = 1
    opt.serial_batches = True  # disable data shuffling; comment this line if results on randomly chosen images are needed.
    opt.no_flip = True    # no flip; comment this line if results on flipped images are needed.
    opt.display_id = -1   # no visdom display; the test code saves the results to a HTML file.
    dataset = create_dataset(opt)  # create a dataset given opt.dataset_mode and other options
    model = create_model(opt)      # create a model given opt.model and other options
    model.setup(opt)               # regular setup: load and print networks; create schedulers
    # create a website
    web_dir = os.path.join(opt.results_dir, opt.name, '{}_{}'.format(opt.phase, opt.epoch))  # define the website directory
    if opt.load_iter > 0:  # load_iter is 0 by default
        web_dir = '{:s}_iter{:d}'.format(web_dir, opt.load_iter)
    print('creating web directory', web_dir)
    webpage = html.HTML(web_dir, 'Experiment = %s, Phase = %s, Epoch = %s' % (opt.name, opt.phase, opt.epoch))
    # test with eval mode. This only affects layers like batchnorm and dropout.
    # For [pix2pix]: we use batchnorm and dropout in the original pix2pix. You can experiment it with and without eval() mode.
    # For [CycleGAN]: It should not affect CycleGAN as CycleGAN uses instancenorm without dropout.
    if opt.eval:
        model.eval()
    for i, data in enumerate(dataset):
        if i >= opt.num_test:  # only apply our model to opt.num_test images.
            break
        model.set_input(data)  # unpack data from data loader
        model.test()           # run inference
        visuals = model.get_current_visuals()  # get image results
        img_path = model.get_image_paths()     # get image paths
        if i % 5 == 0:  # save images to an HTML file
            print('processing (%04d)-th image... %s' % (i, img_path))
        print(datetime.now())
        save_images(webpage, visuals, img_path, aspect_ratio=opt.aspect_ratio, width=opt.display_winsize)
    webpage.save()  # save the HTML<|MERGE_RESOLUTION|>--- conflicted
+++ resolved
@@ -36,12 +36,7 @@
 
 
 if __name__ == '__main__':
-<<<<<<< HEAD
-    print(datetime.now())
-    opt = TestOptions().parse()
-=======
     opt = TestOptions().parse()  # get test options
->>>>>>> 3b8170b9
     # hard-code some parameters for test
     opt.num_threads = 0   # test code only supports num_threads = 1
     opt.batch_size = 1    # test code only supports batch_size = 1
